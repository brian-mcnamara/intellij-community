--- conflicted
+++ resolved
@@ -18,20 +18,20 @@
 import com.android.tools.idea.gradle.dsl.api.util.GradleNameElementUtil
 import com.android.tools.idea.gradle.dsl.parser.apply.ApplyDslElement
 import com.android.tools.idea.gradle.dsl.parser.apply.ApplyDslElement.APPLY_BLOCK_NAME
-import com.android.tools.idea.gradle.dsl.parser.ext.ExtDslElement.EXT
 import com.android.tools.idea.gradle.dsl.parser.build.SubProjectsDslElement
 import com.android.tools.idea.gradle.dsl.parser.configurations.ConfigurationDslElement
 import com.android.tools.idea.gradle.dsl.parser.elements.GradleDslClosure
 import com.android.tools.idea.gradle.dsl.parser.elements.GradleDslElement
 import com.android.tools.idea.gradle.dsl.parser.elements.GradleNameElement
 import com.android.tools.idea.gradle.dsl.parser.elements.GradlePropertiesDslElement
+import com.android.tools.idea.gradle.dsl.parser.ext.ExtDslElement.EXT
 import com.android.tools.idea.gradle.dsl.parser.files.GradleDslFile
 import com.android.tools.idea.gradle.dsl.parser.repositories.FlatDirRepositoryDslElement
 import com.android.tools.idea.gradle.dsl.parser.repositories.MavenRepositoryDslElement
 import com.android.tools.idea.gradle.dsl.parser.settings.ProjectPropertiesDslElement
 import com.google.common.collect.Lists
 import com.intellij.psi.PsiElement
-import java.util.ArrayList
+import java.util.*
 
 /**
  * Set of classes whose properties should not be merged into each other.
@@ -160,19 +160,13 @@
  * returning an instance containing the name and whether this is a method call an assignment or unknown (see
  * [GradleDslNameConverter.externalNameForParent])
  */
-<<<<<<< HEAD
-internal fun maybeTrimForParent(element: GradleDslElement, converter: GradleDslNameConverter): ExternalNameInfo {
+fun maybeTrimForParent(element: GradleDslElement, converter: GradleDslNameConverter): ExternalNameInfo {
   val name = element.nameElement
   // TODO(b/151607418): this is only an approximation to the scope in which this element is being written: a proper calculation should have
   //  separate understanding of lexical scope from the position the element holds in the model hierarchy, and compute trimming relative
   //  to those (possibly nested) scopes rather than the model.
   val parent = element.parent
   val parts = ArrayList(name.fullNameParts());
-=======
-fun maybeTrimForParent(name: GradleNameElement,
-                                parent: GradleDslElement?,
-                                converter: GradleDslNameConverter): Pair<String, Boolean?> {
->>>>>>> ac3b8e77
   // FIXME(xof): this case needs fixing too
   if (parent == null || parts.isEmpty()) return ExternalNameInfo(parts, null, name.isFake)
 
