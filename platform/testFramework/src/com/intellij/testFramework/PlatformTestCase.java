--- conflicted
+++ resolved
@@ -137,13 +137,8 @@
   }
 
   private static final String[] PREFIX_CANDIDATES = {
-<<<<<<< HEAD
     "AppCode", "CLion", "CidrCommon", "Rider",
     "Python", "PyCharmCore", "Ruby", "UltimateLangXml", "Idea", "PlatformLangXml" };
-=======
-    "AppCode", "CLion", "CidrCommon",
-    "Python", "PyCharmCore", "Ruby", "Rider", "UltimateLangXml", "Idea", "PlatformLangXml" };
->>>>>>> 9a5578ef
 
   /**
    * @deprecated calling this method is no longer necessary
