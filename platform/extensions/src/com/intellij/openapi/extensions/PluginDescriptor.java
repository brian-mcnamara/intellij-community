// Copyright 2000-2020 JetBrains s.r.o. Use of this source code is governed by the Apache 2.0 license that can be found in the LICENSE file.
package com.intellij.openapi.extensions;

import org.jetbrains.annotations.ApiStatus;
import org.jetbrains.annotations.NotNull;
import org.jetbrains.annotations.Nullable;

import java.io.File;
import java.nio.file.Path;
import java.util.Date;

public interface PluginDescriptor {
  /**
   * @return plugin id or null if the descriptor is the nested (optional dependency) descriptor
   */
  PluginId getPluginId();

  ClassLoader getPluginClassLoader();

  default boolean isBundled() {
    return false;
  }

  /**
   * @deprecated Use {@link #getPluginPath()}
   */
  @Deprecated
  default File getPath() {
    Path path = getPluginPath();
    return path == null ? null : path.toFile();
  }

  Path getPluginPath();

  @Nullable
  String getDescription();

  String getChangeNotes();

  String getName();

  @Nullable
  String getProductCode();

  @Nullable
  Date getReleaseDate();

  int getReleaseVersion();

  boolean isLicenseOptional();

<<<<<<< HEAD
  /**
   * @deprecated Do not use.
   */
  @Deprecated
  default PluginId @NotNull [] getDependentPluginIds() {
    return PluginId.EMPTY_ARRAY;
  }
=======
  @NotNull
  List<PluginId> getIncompatibleModuleIds();

  PluginId @NotNull [] getDependentPluginIds();
>>>>>>> 61114568

  /**
   * @deprecated Do not use.
   */
  @Deprecated
  PluginId @NotNull [] getOptionalDependentPluginIds();

  String getVendor();

  String getVersion();

  String getResourceBundleBaseName();

  String getCategory();

  String getVendorEmail();

  String getVendorUrl();

  String getUrl();

  /**
   * @deprecated doesn't make sense for installed plugins; use PluginNode#getDownloads
   */
  @Deprecated
  @ApiStatus.ScheduledForRemoval(inVersion = "2021.1")
  default String getDownloads() {
    return null;
  }

  String getSinceBuild();

  String getUntilBuild();

  default boolean allowBundledUpdate() {
    return false;
  }

  /**
   * If true, this plugin is hidden from the list of installed plugins in Settings | Plugins.
   */
  default boolean isImplementationDetail() {
    return false;
  }

  /**
   * If true, this plugin requires restart even if it otherwise fulfills the requirements of dynamic plugins.
   */
  default boolean isRequireRestart() { return false; }

  boolean isEnabled();

  void setEnabled(boolean enabled);
}<|MERGE_RESOLUTION|>--- conflicted
+++ resolved
@@ -8,6 +8,7 @@
 import java.io.File;
 import java.nio.file.Path;
 import java.util.Date;
+import java.util.List;
 
 public interface PluginDescriptor {
   /**
@@ -49,7 +50,9 @@
 
   boolean isLicenseOptional();
 
-<<<<<<< HEAD
+  @NotNull
+  List<PluginId> getIncompatibleModuleIds();
+
   /**
    * @deprecated Do not use.
    */
@@ -57,12 +60,6 @@
   default PluginId @NotNull [] getDependentPluginIds() {
     return PluginId.EMPTY_ARRAY;
   }
-=======
-  @NotNull
-  List<PluginId> getIncompatibleModuleIds();
-
-  PluginId @NotNull [] getDependentPluginIds();
->>>>>>> 61114568
 
   /**
    * @deprecated Do not use.
